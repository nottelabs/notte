from typing import Literal, TypeVar

from loguru import logger
from pydantic import BaseModel, Field, create_model

from notte.common.parser import TaskOutput
from notte.controller.actions import BaseAction, ClickAction, CompletionAction
from notte.controller.space import ActionSpace


class AgentState(BaseModel):
    """Current state of the agent"""

    page_summary: str
    previous_goal_status: Literal["success", "failure", "unknown"]
    previous_goal_eval: str
    memory: str
    next_goal: str


# TODO: for later when we do a refactoring
class BetterAgentAction(BaseModel):
    """Base class for agent actions with explicit action handling"""

    action_name: str
    parameters: dict[str, str | int | bool | None]

    @classmethod
    def from_action(cls, action: BaseAction) -> "BetterAgentAction":
        return cls(action_name=action.name(), parameters=action.model_dump(exclude={"category", "id"}))

    def to_action(self, space: ActionSpace) -> BaseAction:
        action_cls = space.action_map.get(self.action_name)
        if not action_cls:
            raise ValueError(f"Unknown action type: {self.action_name}")
        return action_cls(**self.parameters)


class AgentAction(BaseModel):

    def to_action(self) -> BaseAction:
        field_sets = self.model_fields_set
        if len(field_sets) != 1:
            raise ValueError(f"Multiple actions found in {self.model_dump_json()}")
        action_name = field_sets.pop()
        return getattr(self, action_name)


def create_agent_action_model() -> type[AgentAction]:
    """Creates a Pydantic model from registered actions"""
    space = ActionSpace(description="does not matter")
    fields = {
        name: (
            ActionModel | None,
            Field(default=None, description=ActionModel.model_json_schema()["properties"]["description"]["default"]),
        )
        for name, ActionModel in space.action_map.items()
    }
    return create_model(AgentAction.__name__, __base__=AgentAction, **fields)


TAgentAction = TypeVar("TAgentAction", bound=AgentAction)

_AgentAction: type[AgentAction] = create_agent_action_model()


class StepAgentOutput(BaseModel):
    state: AgentState
    actions: list[_AgentAction]

    @property
    def output(self) -> TaskOutput | None:
        last_action: CompletionAction | None = getattr(self.actions[-1], CompletionAction.name())
        if last_action is not None:
            return TaskOutput(success=last_action.success, answer=last_action.answer)
        return None

    def get_actions(self, max_actions: int | None = None) -> list[BaseAction]:
        actions: list[BaseAction] = []
        # compute valid list of actions
<<<<<<< HEAD
        for _action in self.actions:
            action: BaseAction = _action.to_action()  # type: ignore
            actions.append(action)
            if len(self.actions) > 1 and action.name() == ClickAction.name() and action.id.startswith("L"):
                logger.warning(f"Removing all actions after link click: {action.id}")
=======
        for i, _action in enumerate(self.actions):
            is_last = i == len(self.actions) - 1
            actions.append(_action.to_action())
            if not is_last and max_actions is not None and i >= max_actions:
                logger.warning(f"Max actions reached: {max_actions}. Skipping remaining actions.")
                break
            if not is_last and actions[-1].name() == ClickAction.name() and actions[-1].id.startswith("L"):
                logger.warning(f"Removing all actions after link click: {actions[-1].id}")
>>>>>>> 147b1852
                # all actions after a link `L` should be removed from the list
                break
        return actions

    def log(self) -> None:
        """Log the agent's output with descriptive emojis for better visualization"""
        # Log previous goal evaluation
        logger.debug(f"🤖 Page summary: {self.state.page_summary}")
        eval_emoji: Literal["👍", "⚠️", "🤔"] = (
            "👍"
            if "Success" in self.state.previous_goal_eval
            else "⚠️" if "Failed" in self.state.previous_goal_eval else "🤔"
        )
        logger.info(f"{eval_emoji} previous goal evaluation: {self.state.previous_goal_eval}")

        # Log memory state
        logger.info(f"💭 Memory: {self.state.memory}")

        # Log next goal
        logger.info(f"🎯 Next Goal: {self.state.next_goal}")

        # Log action (using a gear emoji to represent action execution)
        logger.info(f"🔨  Action: {self.action.model_dump_json(exclude_unset=True)}")

        # Log output if present
        if self.output:
            logger.info(f"📤 Output: {self.output}")<|MERGE_RESOLUTION|>--- conflicted
+++ resolved
@@ -78,13 +78,6 @@
     def get_actions(self, max_actions: int | None = None) -> list[BaseAction]:
         actions: list[BaseAction] = []
         # compute valid list of actions
-<<<<<<< HEAD
-        for _action in self.actions:
-            action: BaseAction = _action.to_action()  # type: ignore
-            actions.append(action)
-            if len(self.actions) > 1 and action.name() == ClickAction.name() and action.id.startswith("L"):
-                logger.warning(f"Removing all actions after link click: {action.id}")
-=======
         for i, _action in enumerate(self.actions):
             is_last = i == len(self.actions) - 1
             actions.append(_action.to_action())
@@ -93,7 +86,6 @@
                 break
             if not is_last and actions[-1].name() == ClickAction.name() and actions[-1].id.startswith("L"):
                 logger.warning(f"Removing all actions after link click: {actions[-1].id}")
->>>>>>> 147b1852
                 # all actions after a link `L` should be removed from the list
                 break
         return actions
