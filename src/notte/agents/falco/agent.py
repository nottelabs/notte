import time
<<<<<<< HEAD
import traceback
import typing
=======
from collections.abc import Callable
>>>>>>> ee51a517
from enum import StrEnum

from litellm import AllMessageValues, override
from loguru import logger

import notte
from notte.browser.observation import Observation
from notte.browser.pool.base import BaseBrowserPool
from notte.browser.window import BrowserWindow
from notte.common.agent.base import BaseAgent
from notte.common.agent.config import AgentConfig, RaiseCondition
from notte.common.agent.types import AgentResponse
from notte.common.credential_vault.base import BaseVault
from notte.common.tools.conversation import Conversation
from notte.common.tools.safe_executor import ExecutionStatus, SafeActionExecutor
from notte.common.tools.trajectory_history import TrajectoryHistory
from notte.common.tools.validator import CompletionValidator
from notte.common.tracer import LlmUsageDictTracer
from notte.controller.actions import BaseAction, CompletionAction, FallbackObserveAction
from notte.env import NotteEnv, NotteEnvConfig
from notte.llms.engine import LLMEngine

from .perception import FalcoPerception
from .prompt import FalcoPrompt
from .types import StepAgentOutput

# TODO: list
# handle tooling calling methods for different providers (if not supported by litellm)
# Handle control flags
# Done callback
# Setup telemetry
# Setup memory
# Handle custom functions, e.g. `Upload file to element`ç
# Remove base 64 images from current state
# TODO: add fault tolerance LLM parsing
# TODO: only display modal actions when modal is open (same as before)
# TODO: handle prevent default click JS events
# TODO: add some tree structure for menu elements (like we had in notte before. Ex. Menu in Arxiv)


class HistoryType(StrEnum):
    FULL_CONVERSATION = "full_conversation"
    SHORT_OBSERVATIONS = "short_observations"
    SHORT_OBSERVATIONS_WITH_RAW_DATA = "short_observations_with_raw_data"
    SHORT_OBSERVATIONS_WITH_SHORT_DATA = "short_observations_with_short_data"
    COMPRESSED = "compressed"


class FalcoAgentConfig(AgentConfig):
    max_actions_per_step: int = 1
    history_type: HistoryType = HistoryType.SHORT_OBSERVATIONS_WITH_SHORT_DATA

    @classmethod
    @override
    def default_env(cls) -> NotteEnvConfig:
        return NotteEnvConfig().disable_llm()


class FalcoAgent(BaseAgent):
    def __init__(
        self,
        config: FalcoAgentConfig,
        pool: BaseBrowserPool | None = None,
        window: BrowserWindow | None = None,
        vault: BaseVault | None = None,
        step_callback: Callable[[str, StepAgentOutput], None] | None = None,
    ):
        self.config: FalcoAgentConfig = config
        self.vault: BaseVault | None = vault

        if config.include_screenshot and not config.env.window.screenshot:
            raise ValueError("Cannot `include_screenshot=True` if `screenshot` is not enabled in the browser config")
        self.tracer: LlmUsageDictTracer = LlmUsageDictTracer()
<<<<<<< HEAD
        self.llm: LLMEngine = LLMEngine(
            model=config.reasoning_model,
            tracer=self.tracer,
            structured_output_retries=config.env.structured_output_retries,
        )
=======
        self.step_callback: Callable[[str, StepAgentOutput], None] | None = step_callback

        self.llm: LLMEngine = LLMEngine(model=config.reasoning_model, tracer=self.tracer)
>>>>>>> ee51a517
        # Users should implement their own parser to customize how observations
        # and actions are formatted for their specific LLM and use case
        self.env: NotteEnv = NotteEnv(
            config=config.env,
            pool=pool,
            window=window,
        )
        self.perception: FalcoPerception = FalcoPerception()
        self.validator: CompletionValidator = CompletionValidator(llm=self.llm, perception=self.perception)
        self.prompt: FalcoPrompt = FalcoPrompt(max_actions_per_step=config.max_actions_per_step)
        self.conv: Conversation = Conversation(
            max_tokens=config.max_history_tokens,
            convert_tools_to_assistant=True,
            autosize=True,
            model=config.reasoning_model,
        )
        self.history_type: HistoryType = config.history_type
        self.trajectory: TrajectoryHistory = TrajectoryHistory(max_error_length=config.max_error_length)
        self.step_executor: SafeActionExecutor[BaseAction, Observation] = SafeActionExecutor(
            func=self.env.act,
            raise_on_failure=(self.config.raise_condition is RaiseCondition.IMMEDIATELY),
            max_consecutive_failures=config.max_consecutive_failures,
        )

    async def reset(self) -> None:
        self.conv.reset()
        self.trajectory.reset()
        self.step_executor.reset()
        await self.env.reset()

    def output(self, answer: str, success: bool) -> AgentResponse:
        return AgentResponse(
            answer=answer,
            success=success,
            env_trajectory=self.env.trajectory,
            agent_trajectory=self.trajectory.steps,
            messages=self.conv.messages(),
            duration_in_s=time.time() - self.start_time,
            llm_usage=self.tracer.usage,
        )

    def get_messages(self, task: str) -> list[AllMessageValues]:
        self.conv.reset()
        system_msg, task_msg = self.prompt.system(), self.prompt.task(task)
        if self.vault is not None:
            system_msg += "\n" + self.vault.instructions()
        self.conv.add_system_message(content=system_msg)
        self.conv.add_user_message(content=task_msg)
        # just for logging
        traj_msg = self.trajectory.perceive()
        logger.info(f"🔍 Trajectory history:\n{traj_msg}")
        # add trajectory to the conversation
        match self.history_type:
            case HistoryType.COMPRESSED:
                self.conv.add_user_message(content=traj_msg)
            case _:
                if len(self.trajectory.steps) == 0:
                    self.conv.add_user_message(content=self.trajectory.start_rules())
                for step in self.trajectory.steps:
                    # TODO: choose if we want this to be an assistant message or a tool message
                    # self.conv.add_tool_message(step.agent_response, tool_id="step")
                    self.conv.add_assistant_message(step.agent_response.model_dump_json(exclude_none=True))
                    for result in step.results:
                        short_step_msg = self.trajectory.perceive_step_result(result, include_ids=True)
                        self.conv.add_user_message(content=short_step_msg)
                        if not result.success:
                            continue
                        # add observation data to the conversation
                        obs = result.get()
                        match (self.history_type, obs.has_data()):
                            case (HistoryType.FULL_CONVERSATION, _):
                                self.conv.add_user_message(
                                    content=self.perception.perceive(obs),
                                    image=(obs.screenshot if self.config.include_screenshot else None),
                                )
                            case (HistoryType.SHORT_OBSERVATIONS_WITH_RAW_DATA, True):
                                # add data if data was scraped
                                self.conv.add_user_message(content=self.perception.perceive_data(obs, raw=True))

                            case (HistoryType.SHORT_OBSERVATIONS_WITH_SHORT_DATA, True):
                                self.conv.add_user_message(content=self.perception.perceive_data(obs, raw=False))
                            case _:
                                pass

        last_valid_obs = self.trajectory.last_obs()
        if last_valid_obs is not None and self.history_type is not HistoryType.FULL_CONVERSATION:
            self.conv.add_user_message(
                content=self.perception.perceive(last_valid_obs),
                image=(last_valid_obs.screenshot if self.config.include_screenshot else None),
            )

        if len(self.trajectory.steps) > 0:
            self.conv.add_user_message(self.prompt.action_message())

        return self.conv.messages()

    async def step(self, task: str) -> CompletionAction | None:
        """Execute a single step of the agent"""
        messages = self.get_messages(task)
        response: StepAgentOutput = self.llm.structured_completion(messages, response_format=StepAgentOutput)
        if self.step_callback is not None:
            self.step_callback(task, response)
        logger.info(f"🔍 LLM response:\n{response}")
        self.trajectory.add_output(response)
        # check for completion
        if response.output is not None:
            return response.output
        # Execute the actions
        for action in response.get_actions(self.config.max_actions_per_step):
            # Replace credentials if needed using the vault
            if self.vault is not None and self.vault.contains_credentials(action):
                action = self.vault.replace_credentials(action, self.env.snapshot)

            result = await self.step_executor.execute(action)

            self.trajectory.add_step(result)
            step_msg = self.trajectory.perceive_step_result(result, include_ids=True)
            if not result.success:
                logger.error(f"🚨 {step_msg}")

                # observe again
                obs = await self.env.observe()

                # cast is necessary because we cant have covariance
                # in ExecutionStatus
                ex_status = ExecutionStatus(
                    input=typing.cast(BaseAction, FallbackObserveAction()),
                    output=obs,
                    success=True,
                    message="Observed",
                )
                self.trajectory.add_output(response)
                self.trajectory.add_step(ex_status)

                # stop the loop
                break
            # Successfully executed the action
            logger.info(f"🚀 {step_msg}")
        return None

    @override
    async def run(self, task: str, url: str | None = None) -> AgentResponse:
        self.start_time: float = time.time()
        try:
            return await self._run(task, url=url)

        except Exception as e:
            if self.config.raise_condition is RaiseCondition.NEVER:
                return self.output(f"Failed due to {e}: {traceback.format_exc()}", False)
            raise e

    async def _run(self, task: str, url: str | None = None) -> AgentResponse:
        """Execute the task with maximum number of steps"""
        # change this to DEV if you want more explicit error messages
        # when you are developing your own agent
        notte.set_error_mode("agent")
        if url is not None:
            task = f"Start on '{url}' and {task}"

        # Loop through the steps
        async with self.env:
            for step in range(self.env.config.max_steps):
                logger.info(f"> step {step}: looping in")
                output: CompletionAction | None = await self.step(task)

                if output is None:
                    continue
                # validate the output
                if not output.success:
                    logger.error(f"🚨 Agent terminated early with failure: {output.answer}")
                    return self.output(output.answer, False)
                # Sucessful execution and LLM output is not None
                # Need to validate the output
                logger.info(f"🔥 Validating agent output:\n{output.model_dump_json()}")
                val = self.validator.validate(task, output, self.env.trajectory[-1])
                if val.is_valid:
                    # Successfully validated the output
                    logger.info("✅ Task completed successfully")
                    return self.output(output.answer, output.success)
                else:
                    # TODO handle that differently
                    failed_val_msg = f"Final validation failed: {val.reason}. Continuing..."
                    logger.error(failed_val_msg)
                    # add the validation result to the trajectory and continue
                    self.trajectory.add_step(
                        ExecutionStatus(
                            input=output,
                            output=None,
                            success=False,
                            message=failed_val_msg,
                        )
                    )

        error_msg = f"Failed to solve task in {self.env.config.max_steps} steps"
        logger.info(f"🚨 {error_msg}")
        notte.set_error_mode("developer")
        return self.output(error_msg, False)<|MERGE_RESOLUTION|>--- conflicted
+++ resolved
@@ -1,10 +1,7 @@
 import time
-<<<<<<< HEAD
 import traceback
 import typing
-=======
 from collections.abc import Callable
->>>>>>> ee51a517
 from enum import StrEnum
 
 from litellm import AllMessageValues, override
@@ -78,17 +75,12 @@
         if config.include_screenshot and not config.env.window.screenshot:
             raise ValueError("Cannot `include_screenshot=True` if `screenshot` is not enabled in the browser config")
         self.tracer: LlmUsageDictTracer = LlmUsageDictTracer()
-<<<<<<< HEAD
         self.llm: LLMEngine = LLMEngine(
             model=config.reasoning_model,
             tracer=self.tracer,
             structured_output_retries=config.env.structured_output_retries,
         )
-=======
         self.step_callback: Callable[[str, StepAgentOutput], None] | None = step_callback
-
-        self.llm: LLMEngine = LLMEngine(model=config.reasoning_model, tracer=self.tracer)
->>>>>>> ee51a517
         # Users should implement their own parser to customize how observations
         # and actions are formatted for their specific LLM and use case
         self.env: NotteEnv = NotteEnv(
