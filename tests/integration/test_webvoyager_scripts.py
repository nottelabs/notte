--- conflicted
+++ resolved
@@ -51,11 +51,8 @@
         _ = await page.act(ClickAction(id="O2"))
 
 
-<<<<<<< HEAD
-@pytest.mark.skip(reason="Flaky test on CICD")
-=======
+
 @pytest.mark.skip(reason="This test is not working on the CI for some reason")
->>>>>>> e7f1f897
 @pytest.mark.asyncio
 async def test_reddit_fill_search_and_click(config: NotteSessionConfig):
     async with NotteSession(config=config) as page:
@@ -68,11 +65,7 @@
         _ = await page.act(ClickAction(id="L4"))
 
 
-<<<<<<< HEAD
-@pytest.mark.skip(reason="Flaky test on CICD")
-=======
 @pytest.mark.skip(reason="This test is not working on the CI for some reason")
->>>>>>> e7f1f897
 @pytest.mark.asyncio
 async def test_bbc_click_cookie_policy_link(config: NotteSessionConfig):
     async with NotteSession(config=config) as page:
