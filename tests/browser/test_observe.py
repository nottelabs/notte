--- conflicted
+++ resolved
@@ -31,7 +31,6 @@
 # -----------------------------------------------------------------------------
 
 
-<<<<<<< HEAD
 def normalize_selector(selector: dict[str, Any]) -> dict[str, Any]:
     """Normalize a selector by removing dynamic parts like session IDs and page visit IDs.
 
@@ -264,13 +263,6 @@
         "https://www.ubereats.com",
         "https://www.wise.com",
         "https://www.quince.com/women/organic-cotton-high-rise-relaxed-straight-jeans--28-inseam?color=atlantic-blue&tracker=landingPage__flat_product_list",
-=======
-def test_cases() -> list[tuple[str, str]]:
-    return [
-        ("https://allrecipes.com", "click on the first recipe"),
-        ("https://x.com", "click on the first tweet"),
-        ("https://www.ubereats.com", "click on the first restaurant"),
->>>>>>> b71a3d1c
         # "https://www.google.com",
         # "https://www.google.com/flights",
         # "https://www.google.com/maps",
@@ -487,22 +479,12 @@
         json.dump([], fp, indent=2, ensure_ascii=False)
 
 
-<<<<<<< HEAD
 def get_snapshot_dir(url: str, sub_dir: str | None = None, type: Literal["static", "live"] = "static") -> Path:
     parsed: ParseResult = urlparse(url)
     name: Final[str] = Path(parsed.netloc.replace("www.", "")) / (parsed.path.strip("/") or "index")  # type: ignore
     save_dir = (SNAPSHOT_DIR_STATIC if type == "static" else SNAPSHOT_DIR_LIVE) / name
     if sub_dir is not None:
         save_dir = save_dir / sub_dir
-=======
-def save_single_snapshot_static(url: str) -> None:
-    _ = SNAPSHOT_DIR_STATIC.mkdir(parents=True, exist_ok=True)
-
-    parsed = urlparse(url)
-
-    name: Final[str] = Path(parsed.netloc.replace("www.", "")) / (parsed.path.strip("/") or "index") # type: ignore
-    save_dir = SNAPSHOT_DIR_STATIC / name
->>>>>>> b71a3d1c
     _ = save_dir.mkdir(parents=True, exist_ok=True)
     return save_dir
 
@@ -548,7 +530,11 @@
             save_snapshot(save_dir, session, obs.metadata.url)
 
 
-<<<<<<< HEAD
+def save_snapshot_trajectory(urls: list[str], tasks: list[str]) -> None:
+    for url, task in zip(urls, tasks):
+        save_single_snapshot_trajectory(url, task)
+
+
 # @pytest.mark.skip(reason="Run this test to generate new snapshots")
 @pytest.mark.parametrize("url", urls())
 def test_generate_observe_snapshot(url: str) -> None:
@@ -577,31 +563,4 @@
     # Compare nodes.json
     static_nodes = json.loads((static_dir / "nodes.json").read_text(encoding="utf-8"))
     live_nodes = json.loads((live_dir / "nodes.json").read_text(encoding="utf-8"))
-    compare_nodes(static_nodes, live_nodes)
-
-    # compare static and live
-
-    # actual = dump_interaction_nodes(session)
-    # expected = json.loads(json_path.read_text(encoding="utf-8"))
-    # if actual != expected:
-    #    raise AssertionError(f"Data snapshot mismatch for {name}")
-=======
-def save_snapshot_static(urls: list[str]) -> None:
-    for url in urls:
-        save_single_snapshot_static(url)
-
-
-def save_snapshot_trajectory(urls: list[str], tasks: list[str]) -> None:
-    for url, task in zip(urls, tasks):
-        save_single_snapshot_trajectory(url, task)
-
-
-@pytest.mark.parametrize("url, task", [
-    (url, task) for url, task in test_cases()
-])
-def test_observe_snapshot(url: str, task: str) -> None:
-    """Validate that current browser_snapshot HTML files match stored JSON snapshots."""
-    # TODO move ts
-    save_single_snapshot_static(url)
-    save_single_snapshot_trajectory(url, task)
->>>>>>> b71a3d1c
+    compare_nodes(static_nodes, live_nodes)