--- conflicted
+++ resolved
@@ -165,15 +165,8 @@
         steps: list[str] = []
         for step in agent_output.trajectory:
             for result in step.results:
-<<<<<<< HEAD
                 action = result.action
-                action_name = f"{action.__class__.__name__}.model_validate({action.model_dump_json()})".replace(
-                    "true", "True"
-                ).replace("false", "False")
-=======
-                action = result.input
                 action_name = action.model_dump()
->>>>>>> fbcd0dcd
                 steps.append(LINE_TAG.format(action_name=action_name))
 
         replay_steps = "\n".join(steps)
