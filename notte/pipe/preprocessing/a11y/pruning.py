from copy import deepcopy

from loguru import logger

from notte.browser.node_type import A11yNode, NodeCategory
from notte.pipe.preprocessing.a11y.traversal import (
    find_all_matching_subtrees_with_parents,
    list_interactive_nodes,
)
from notte.pipe.preprocessing.a11y.utils import add_group_role

# TODO: [#12](https://github.com/nottelabs/notte/issues/12)
# disabled for now because it creates some issues with text grouping
# requires more work and testing


def get_subtree_roles(node: A11yNode, include_root_role: bool = True) -> set[str]:
    roles: set[str] = set([node["role"]]) if include_root_role else set()
    for child in node.get("children", []):
        roles.update(get_subtree_roles(child, include_root_role=True))
    return roles


def prune_non_dialogs_if_present(node: A11yNode) -> A11yNode:
    dialogs = find_all_matching_subtrees_with_parents(node, "dialog")
    # filter those that are not interactive
    interactive_dialogs = [dialog for dialog in dialogs if len(list_interactive_nodes(dialog)) > 0]

    if len(interactive_dialogs) == 0:
        # no dialogs found, return node
        return node
    if len(interactive_dialogs) > 1:
        raise ValueError(f"Multiple dialogs found in {node} (unexpected behavior please check this)")
    return interactive_dialogs[0]


def prune_empty_links(node: A11yNode) -> A11yNode | None:
    if node.get("role") == "link" and node.get("name") in ["", "#"]:
        return None

    children: list[A11yNode] = []
    for child in node.get("children", []):
        pruned_child = prune_empty_links(child)
        if pruned_child is not None:
            children.append(pruned_child)
    node["children"] = children
    return node


def prune_text_child_in_interaction_nodes(node: A11yNode) -> A11yNode:
    # raise NotImplementedError("Not implemented")
    children: list[A11yNode] = node.get("children", [])
<<<<<<< HEAD
    if node["role"] in NodeCategory.INTERACTION.roles() and len(children) > 1 and len(node["name"]) > 0:
=======
    if node["role"] in NodeCategory.INTERACTION.roles() and len(children) >= 1 and len(node["name"]) > 0:
>>>>>>> 3dfd981b
        # we can prune the whole subtree if it has only text children
        # and children[0].get("role") in NodeCategory.TEXT.roles()
        other_than_text = get_subtree_roles(node, include_root_role=False).difference(
            NodeCategory.TEXT.roles(add_group_role=True)
        )
        if len(other_than_text) == 0:
            node["children"] = []
            return node
        else:
            logger.warning(
                (
                    f"Found non-text children (i.e. {other_than_text}) in interaction"
                    f" node role {node['role']} and name {node['name']}"
                )
            )

    node["children"] = [prune_text_child_in_interaction_nodes(child) for child in children]
    return node


def fold_link_button(node: A11yNode) -> A11yNode:
    children: list[A11yNode] = node.get("children", [])
    if node.get("role") == "link" and len(children) == 1 and children[0].get("role") == "button":
        node["children"] = []
        return node

    node["children"] = [fold_link_button(child) for child in children]
    return node


def fold_button_in_button(node: A11yNode) -> A11yNode:
    children: list[A11yNode] = node.get("children", [])
    if (
        node.get("role") == "button"
        and len(children) == 1
        and children[0].get("role") == "button"
        and node.get("name") == children[0].get("name")
    ):
        logger.info(f"Folding button in button with name '{node.get('name')}'")
        node["children"] = children[0].get("children", [])
        return node

    node["children"] = [fold_button_in_button(child) for child in children]
    return node


def nb_real_children(node: A11yNode) -> int:
    return len([child for child in node.get("children", []) if is_interesting(child, prune_text_nodes=True)])


def is_interesting(
    node: A11yNode,
    prune_images: bool = True,
    prune_text_nodes: bool = False,
) -> bool:
    """
    A node is interesting if it is a text node with a non empty name

    Images are not considered interesting for the purpose of NOTTE
    """
    if prune_images and node.get("role") in ["image", "img"]:
        return False
    if node.get("role") == "text":
        if prune_text_nodes:
            return False
        name = node.get("name", "")
        return len(name.strip() if name else "") > 0
    if node.get("role") in NodeCategory.INTERACTION.roles():
        return True
    if node.get("role") in NodeCategory.PARAMETERS.roles():
        return True
    return node.get("role") != "none" and node.get("name") != ""


def prune_non_interesting_nodes(node: A11yNode) -> A11yNode | None:
    children: list[A11yNode] = []
    for child in node.get("children", []):
        pruned_child = prune_non_interesting_nodes(child)
        if pruned_child is not None:
            children.append(pruned_child)

    if not is_interesting(node) and len(children) == 0:
        return None
    node["children"] = children
    return node


# Bottleneck
def deep_copy_node(node: A11yNode) -> A11yNode:
    if node.get("children"):
        node["children"] = [deep_copy_node(child) for child in node.get("children", [])]
    return deepcopy(node)


def simple_processing_accessiblity_tree(node: A11yNode) -> A11yNode | None:
    node = deep_copy_node(node)
    pipe = [
        fold_link_button,
        fold_button_in_button,
        prune_non_interesting_nodes,
        prune_empty_links,
        prune_text_child_in_interaction_nodes,
        # TODO: #12
        # disable for now because on google flights it creates
        # some issue with buttons reordering
        # [button] 'More information on suggested flights.'  (B9)
        # group_following_text_nodes,
    ]
    _node: A11yNode | None = node
    for step in pipe:
        _node = step(_node)  # type: ignore
        if _node is None:
            return None
    return _node


def complex_processing_accessiblity_tree(node: A11yNode) -> A11yNode:
    node = deep_copy_node(node)

    def add_children_to_pruned_node(node: A11yNode, children: list[A11yNode]) -> A11yNode:
        node["children"] = children
        # TODO: #12
        # return group_a11y_node(node)
        return node

    def filter_node(node: A11yNode) -> bool:
        if node.get("children") and len(node.get("children", [])) > 0:
            return True
        # removes all nodes with 'role' == 'none' and no children
        return is_interesting(node)

    def prioritize_role(child: A11yNode) -> tuple[str, str]:
        low_priority_roles = ["none", "generic", "group"]
        node_role = node["role"]
        child_role = child["role"]
        if node_role == child_role:
            return node_role, ""
        match (node_role in low_priority_roles, child_role in low_priority_roles):
            case (True, True):
                return "group", ""
            case (True, False):
                return child_role, ""
            case (False, True):
                return node_role, ""
            case (False, False):
                if node_role in ["listitem", "paragraph", "main"]:
                    return child_role, node_role
                if child_role in ["list", "paragraph"]:
                    return node_role, child_role
                # always prioritize links, buttons and text (i.e interactive elements)
                if child_role in NodeCategory.INTERACTION.roles() or child_role == "text":
                    return child_role, node_role
                return child_role, node_role
        raise ValueError(f"No priority found for {node_role} and {child_role}")

    base: A11yNode = deepcopy(node)
    if base.get("children"):
        del base["children"]
    children = node.get("children", [])
    nb_children = len(children)
    if nb_children == 0:
        return base

    # if there is only one child and the note is not interesting, skip it
    pruned_children = [complex_processing_accessiblity_tree(child) for child in children if filter_node(child)]
    # scond round of filtrering
    pruned_children = [child for child in pruned_children if filter_node(child)]

    if len(pruned_children) == 0:
        return base

    def fold_single_child(child: A11yNode) -> A11yNode:
        if not is_interesting(node):
            child["role"], group_role = prioritize_role(child)
            if group_role:
                child = add_group_role(child, group_role)
            return child
        # now we check in the children is a text and check
        # if the current node has the same name
        if child.get("role") in ["text", "heading"] and child.get("name") == base["name"]:
            return base
        # if the node is a link and the child is a button
        # with same text => return button
        if base.get("role") == "link" and child.get("role") == "button" and child.get("name") == base.get("name"):
            node["children"] = []
            return node

        if child.get("role") in ["group", "none", "generic"]:
            if not child.get("children") and child.get("nb_pruned_children") in [None, 0]:
                raise ValueError(f"Group nodes should have children: {child}")
            children = child.get("children", [])
        else:
            children = [child]

        return add_children_to_pruned_node(base, children)

    if len(pruned_children) == 1:
        return fold_single_child(pruned_children[0])

    if base["role"] in ["none", "generic"]:
        base["role"] = "group"
    # compute children_roles
    return add_children_to_pruned_node(base, pruned_children)


# ####################################################################################
# ############################ PRUNING IDEAS #########################################
# ####################################################################################


# TODO: if node has only 2 children (one text, and one other) but 'name' == 'text' => remove text node
# [WebArea] 'Instagram'
# ├── [article as main] ''
# │   ├── [group] ''
# │   │   ├── [heading] 'Instagram'
# │   │   └── [group] ''
# │   │       ├── [group] ''
# │   │       │   ├── [LabelText] ''
# │   │       │   │   ├── [text] 'Phone number, username or email address'
# │   │       │   │   └── [textbox] 'Phone number, username or email address'  (I1)
# │   │       │   ├── [LabelText] ''
# │   │       │   │   ├── [text] 'Password'
# │   │       │   │   └── [textbox] 'Password'  (I2)
# │   │       │   ├── [button] 'Log in'  (B1)
# │   │       │   ├── [text] 'OR'
# │   │       │   └── [button] 'Log in with Facebook Log in with Facebook'  (B2)
# │   │       └── [link] 'Forgotten your password?'  (L1)
def prune_duplicated_text_nodes(node: A11yNode) -> A11yNode | None:
    children = node.get("children", [])
    if len(children) == 2:
        role0, role1 = children[0]["role"], children[1]["role"]
        if role0 == "text" and role1 != "text":
            if children[0]["name"] == children[1]["name"]:
                node["children"] = [children[1]]
            elif role1 == "text" and role0 != "text":
                if children[1]["name"] == children[0]["name"]:
                    node["children"] = [children[0]]

    new_children = [prune_duplicated_text_nodes(child) for child in children]
    node["children"] = [child for child in new_children if child is not None]
    return node<|MERGE_RESOLUTION|>--- conflicted
+++ resolved
@@ -50,11 +50,7 @@
 def prune_text_child_in_interaction_nodes(node: A11yNode) -> A11yNode:
     # raise NotImplementedError("Not implemented")
     children: list[A11yNode] = node.get("children", [])
-<<<<<<< HEAD
-    if node["role"] in NodeCategory.INTERACTION.roles() and len(children) > 1 and len(node["name"]) > 0:
-=======
     if node["role"] in NodeCategory.INTERACTION.roles() and len(children) >= 1 and len(node["name"]) > 0:
->>>>>>> 3dfd981b
         # we can prune the whole subtree if it has only text children
         # and children[0].get("role") in NodeCategory.TEXT.roles()
         other_than_text = get_subtree_roles(node, include_root_role=False).difference(
