import copy
import re

from loguru import logger
from playwright.async_api import Locator, Page

from notte.browser.node_type import A11yNode, HtmlSelector, NodeCategory
from notte.pipe.preprocessing.a11y.traversal import (
    find_all_paths_by_role_and_name,
    find_node_path_by_id,
    list_interactive_nodes,
)


async def resolve_link_conflict(
    page: Page, node: A11yNode, node_path: list[A11yNode], locators: list[Locator]
) -> Locator | None:
    if node["role"] != "link":
        return None

    # for links, check that all hrefs are the same
    def remove_http(href: str) -> str:
        return href.replace("http://", "").replace("https://", "")

    base_url = remove_http(page.url).split("/")[0]
    hrefs: list[str | None] = [await locator.get_attribute("href") for locator in locators]
    clean_hrefs: list[str] = [
        remove_http(href).replace(base_url, "").replace("#", "") for href in hrefs if href is not None
    ]

    if len(set(clean_hrefs)) == 1:
        return locators[0]
    else:
        logger.warning(f"{len(locators)} locators found for link '{node['name']}': {clean_hrefs}")
        return None


def list_all_text_names_in_subtree(node: A11yNode) -> list[str]:
    role = node["role"]
    if role in NodeCategory.INTERACTION.roles():
        return []
    if role in ["text", "heading", "paragraph"]:
        return [node["name"]] if node.get("name") else []
    return [name for child in node.get("children", []) for name in list_all_text_names_in_subtree(child)]


def get_first_parent_with_text_elements(
    node: A11yNode,
    path: list[A11yNode],
    depth: int = 1,
    min_depth: int = 1,
    min_nb_text_names: int = 0,
) -> tuple[int | None, list[str]]:
    text_names = list_all_text_names_in_subtree(node)
    if len(text_names) > min_nb_text_names and depth > min_depth:
        return depth, text_names
    if len(path) <= depth:
        return None, []
    new_depth = depth + 1
    return get_first_parent_with_text_elements(
        path[-new_depth],
        path,
        new_depth,
        min_depth=min_depth,
        # TODO: disable this for now, seems to create long recursion
        # min_nb_text_names=min_nb_text_names
    )


async def resolve_conflict_by_text_parents(
    page: Page,
    node: A11yNode,
    node_path: list[A11yNode],
    locators: list[Locator],
    min_depth: int = 1,
    min_nb_text_names: int = 0,
) -> Locator | None:
    depth, text_names = get_first_parent_with_text_elements(
        node, node_path, min_depth=min_depth, min_nb_text_names=min_nb_text_names
    )
    if depth is None:
        # the text names are not found in the subtree
        # and the full path has been exhausted
        return None
    # phase 1: find all locators that match the text names
    candidate_locators: list[Locator] = []
    for candidate_locator in locators:
        for _ in range(depth):
            candidate_locator = candidate_locator.locator("xpath=..")
        for text_name in text_names:
            candidate_locator = candidate_locator.filter(has_text=text_name)

        if await candidate_locator.count() > 0:
            candidate_locators.append(candidate_locator)
    # phase 2: check that all the candidate locators are unique
    if len(candidate_locators) == 0:
        logger.error(
            f"[CONFLICT TEXT RESOLUTION] No candidate locators found for node {node['name']} with role {node['role']}"
        )
        return None
    if len(candidate_locators) > 1:
        logger.warning(
            f"[CONFLICT TEXT RESOLUTION] Multiple candidate locators found: try with increased depth : {depth}"
        )
        # try with increased depth
        return await resolve_conflict_by_text_parents(
            page,
            node,
            node_path,
            locators,
            min_depth=depth,
            min_nb_text_names=len(text_names),
        )
    chosen_locator = candidate_locators[0]
    if await chosen_locator.count() > 1:
        logger.error(
            (
                "[CONFLICT TEXT RESOLUTION] Multiple chosen locators found for "
                f"node {node['name']} with role {node['role']}"
            )
        )
        return None
    # now we have a single candidate locator
    chosen_locators = await chosen_locator.get_by_role(
        role=node["role"], name=node["name"], exact=True  # type: ignore
    ).all()
    if len(chosen_locators) != 1:
        raise ValueError(
            (
                f"Expected 1 locator, got {len(chosen_locators)} "
                f"with role '{node['role']}' and name '{node['name']}' "
                f"(for depth {depth} and text names {text_names})"
            )
        )
    return chosen_locators[0]


async def resolve_conflicts_in_path(
    page: Page, node: A11yNode, node_path: list[A11yNode], locators: list[Locator], verbose: bool = False
) -> Locator | None:
    # we can go up the path and try to find a more specific locator, one node at a time
    if verbose:
        logger.info(
            f"""
------------------------------------------------------------------
Trying to resolve conflict by going up the path for node (ID = {node.get('id')})
name: '{node['name']}' role: '{node['role']}' and len({len(node_path)})
"""
        )
    full_node_path: list[A11yNode] = copy.deepcopy(node_path)
    full_node_path.append(node)
    if node_path[0]["role"] != "WebArea":
        raise ValueError(f"The root node should be a WebArea but is '{node_path[0]['role']}'")
    if len(full_node_path) < 2:
        raise ValueError("There should be at least two nodes in the path")
    for i in range(1, len(full_node_path) - 1):
        selected_nodes: list[A11yNode] = full_node_path[-i - 1 :]  # noqa: E203
<<<<<<< HEAD
        # print("=======> ")
        # print(selected_nodes)
=======
>>>>>>> ec71087c
        locator = None
        for _node in selected_nodes:
            base = page if locator is None else locator
            locator = base.get_by_role(role=_node["role"], name=_node["name"], exact=True)  # type: ignore
        if locator is None:
            continue
        locators = await locator.all()
        if len(locators) == 1:
            return locators[0]

    if len(locators) > 1:
        logger.error(
            (
                "[CONFLICT PATH RESOLUTION] Multiple locators found for "
                f"path {node_path[-1]['name']} with role {node_path[0]['role']}"
            )
        )
        return None
    if len(locators) == 0:
        logger.error(
            (
                "[CONFLICT PATH RESOLUTION] No locators found for "
                f"path {node_path[-1]['name']} with role {node_path[0]['role']}"
            )
        )
        return None
    return locators[0]


async def resolve_conflicts_for_nested_buttons(
    page: Page, node: A11yNode, node_path: list[A11yNode], locators: list[Locator]
) -> Locator | None:
    children = node.get("children", [])
    if node["role"] != "button" or len(children) == 0:
        return None

    # if the conflicts are only on its children, we can resolve them
    # by selecting the parent button
    def nb_conflicting_children(n: A11yNode) -> int:
        nb_conflicting = sum([nb_conflicting_children(child) for child in n.get("children", [])])

        if n["role"] == "button" and n["name"] == node["name"]:
            nb_conflicting += 1
        return nb_conflicting

    nb_conflicting = nb_conflicting_children(node)
    if nb_conflicting == len(locators):
        logger.info(
            f"[CONFLICT NESTED BUTTON RESOLUTION] Found {nb_conflicting} conflicting locators for {node['name']}"
        )
        return locators[0]
    return None


def extract_selector_from_locator(locator: Locator) -> str:
    if "selector='" in str(locator.first):
        part = str(locator.first).split("selector='")[1]
        if "'>" in part:
            part = part.split("'>")[0]
            return part

    match = re.search(r"selector='([^']+)'", str(locator.first))
    if match:
        return match.group(1)
    return ""


def format_path_for_conflict_resolution(node_path: list[A11yNode] | None) -> tuple[A11yNode, list[A11yNode]]:
    if node_path is None:
        raise ValueError("Node path is None")
    if len(node_path) < 2:
        raise ValueError("Node path should have at least two nodes")
    node = node_path[0]
    node_path = node_path[1:][::-1]
    if node_path[0]["role"] != "WebArea":
        raise ValueError("The first node in the node path should be the root node")
    return node, node_path


async def get_locator_for_node_id(
    page: Page, tree: A11yNode, node_id: str, conflict_resolution: bool = True
) -> Locator | None:
    node_path = find_node_path_by_id(tree, node_id)
    node, node_path = format_path_for_conflict_resolution(node_path)
    if node.get("id") != node_id:
        raise ValueError(f"Node with notte_id {node_id} not found in raw accessibility tree")
    return await get_locator_for_a11y_path(page, node, node_path, conflict_resolution)


async def get_locator_for_a11y_path(
    page: Page, node: A11yNode, node_path: list[A11yNode], conflict_resolution: bool = True
) -> Locator | None:
    # Base locator strategy depends on the role and name
    locator = None
    args = {}
    selected, checked = node.get("selected"), node.get("checked")
    if selected:
        args["selected"] = True
    if checked:
        args["checked"] = True

    if node.get("role"):
        if node["role"] in ["image", "text", "img"]:
            # no need to get a locator for images or text
            return None
        # Primary strategy: use role and name
        locator = page.get_by_role(role=node["role"], name=node["name"], **args)  # type: ignore
    elif node.get("name"):
        # Fallback: use text content
        locator = page.get_by_text(node["name"], exact=True)

    # VALIDATE THAT THE LOCATOR IS UNIQUE
    if locator is None:
        return None
    locators = await locator.all()
    if len(locators) == 0:
        logger.warning(
            (f"Warning: No locators found for '{node['name']}'" f" with role '{node['role']}' trying to relax selector")
        )
        # last resort: try to relax the selector
        locators = await try_relax_selector(page, node)
        if len(locators) == 0:
            logger.error(f"Relaxation failed for node '{node['name']}'")
            return None
        if len(locators) == 1:
            return locators[0]
        logger.warning(f"Multiple locators found for node '{node['name']}' after relaxation (try resolution)")

    elif len(locators) == 1:
        return locators[0]

    if not conflict_resolution:
        logger.error(
            (
                f"[CONFLICT RESOLUTION] Multiple locators found for node with ID {node.get('id')}"
                " but conflict resolution is disabled"
            )
        )
        return None

    conflict_resolvers = [
        resolve_link_conflict,
        resolve_conflicts_in_path,
        resolve_conflicts_for_nested_buttons,
        resolve_conflicts_by_order,
        resolve_conflict_by_text_parents,
    ]
    for resolver in conflict_resolvers:
        out_locator = await resolver(page, node, node_path, locators)  # type: ignore
        if out_locator is not None:
            return out_locator
    return None


css_path_code = """(el) => {
    if (!el || !(el instanceof Element)) return '';
    var path = [];
    while (el && el.nodeType === Node.ELEMENT_NODE) {
        let selector = el.nodeName.toLowerCase();
        if (el.id) {
            selector += '#' + el.id;
            path.unshift(selector);
            break;
        } else {
            let sib = el, nth = 1;
            while (sib.previousElementSibling) {
                sib = sib.previousElementSibling;
                if (sib.nodeName.toLowerCase() === selector) nth++;
            }
            if (nth !== 1) selector += ":nth-of-type("+nth+")";
        }
        path.unshift(selector);
        el = el.parentElement;
    }
    return path.join(' > ');
}
"""

xpath_code = """(element) => {
    function getPathTo(element) {
        if (!element) {
            return null;
        }
        if (element.id && element.id !== '')
            return `//*[@id="${element.id}"]`;

        if (element === document.body)
            return '/html/body';

        let ix = 0;
        let siblings = element.parentNode.childNodes;

        for (let sibling of siblings) {
            if (sibling.nodeType === 1 && sibling.tagName === element.tagName)
                ix++;
            if (sibling === element) {
                const num = getPathTo(element.parentNode);
                return `${num}/${element.tagName.toLowerCase()}[${ix}]`;
            }
        }
}
    return getPathTo(element);
}"""


async def get_html_selector(locator: Locator) -> HtmlSelector | None:
    """
    Convert a Playwright locator to its XPath representation,
    prioritizing IDs and full element paths.

    Args:
        locator: Playwright Locator object

    Returns:
        str: XPath expression
    """
    try:
        # First, try to get the element using the locator
        element = await locator.element_handle()
        if not element:
            return None

        # Evaluate JavaScript to get the full path
        xpath: str = await locator.page.evaluate(
            xpath_code,
            element,
        )
        css_path: str = await locator.evaluate(css_path_code)

        playwright_selector: str = extract_selector_from_locator(locator).replace("\\'", "'")
        return HtmlSelector(
            playwright_selector=playwright_selector,
            css_selector=css_path,
            xpath_selector=xpath,
        )

    except Exception:
        # Fallback to basic selector parsing if the above fails
        selector: str = extract_selector_from_locator(locator)  # type: ignore

        def return_selector(selector: str) -> HtmlSelector:
            return HtmlSelector(
                playwright_selector=selector,
                css_selector="",
                xpath_selector="",
            )

        # Handle existing XPath
        if selector.startswith("xpath="):
            return return_selector(selector.replace("xpath=", ""))

        # Handle ID-based selectors
        id_match = re.search(r"#([^[:space:]]+)", selector)
        if id_match:
            return return_selector(f'//*[@id="{id_match.group(1)}"]')

        # Handle tag-based selectors (e.g., "div >> nth=0")
        tag_match = re.match(r"^([a-zA-Z0-9]+)", selector)
        if tag_match:
            tag = tag_match.group(1)
            # If there's an nth selector
            nth_match = re.search(r"nth=(\d+)", selector)
            if nth_match:
                position = int(nth_match.group(1)) + 1  # nth is 0-based, XPath is 1-based
                return return_selector(f"//{tag}[{position}]")
            return return_selector(f"//{tag}")

        # Default case
        return return_selector(selector)


# ####################################################################
# ######################### TODO #####################################
# ####################################################################


async def resolve_conflicts_by_order(
    page: Page, node: A11yNode, node_path: list[A11yNode], locators: list[Locator]
) -> Locator | None:
    # heuristic
    # if there as as many locators as paths
    # then the ordering should be the same as the path
    check_node = node_path[0]
    all_paths = find_all_paths_by_role_and_name(node, check_node["role"], check_node["name"])
    if len(all_paths) != len(locators):
        return locators[0]
    for path, locator in zip(all_paths, locators):
        if path[0] == check_node:
            return locator
    raise ValueError("No matching locator found")


async def resolve_conflict_with_closest_neighbor(page: Page, tree: A11yNode, node_id: str) -> Locator | None:
    async def find_neighbors_with_valid_locators() -> tuple[Locator | None, Locator | None]:
        interactive_nodes_ids = [n["id"] for n in list_interactive_nodes(tree, only_with_id=True)]
        node_index = interactive_nodes_ids.index(node_id)

        async def get_valid_locator(index: int, step: int = 1) -> Locator | None:
            if index < 0 or index >= len(interactive_nodes_ids):
                return None

            locator = await get_locator_for_node_id(
                page=page,
                tree=tree,
                node_id=interactive_nodes_ids[index],
                conflict_resolution=False,
            )
            if locator is None:
                return await get_valid_locator(index + step, step)
<<<<<<< HEAD
            print(f"Found locator for idx: {index} with id: {interactive_nodes_ids[index]}")
=======
            logger.info(f"Found locator for idx: {index} with id: {interactive_nodes_ids[index]}")
>>>>>>> ec71087c
            return locator

        left_locator = await get_valid_locator(node_index - 1, -1)
        right_locator = await get_valid_locator(node_index + 1, 1)

        return left_locator, right_locator

    async def find_common_ancestor(locator1: Locator, locator2: Locator) -> Locator | None:
        # JavaScript function to find common ancestor
        js_code = """(elements) => {
            const [el1, el2] = elements;
            if (!el1 || !el2) return null;

            const parents1 = [el1];
            let parent = el1.parentElement;
            while (parent) {
                parents1.push(parent);
                parent = parent.parentElement;
            }

            parent = el2;
            while (parent) {
                if (parents1.includes(parent)) {
                    return parent;
                }
                parent = parent.parentElement;
            }

            return null;
        }"""

        # Get the actual DOM elements
        element1 = await locator1.element_handle()
        element2 = await locator2.element_handle()

        # Find common ancestor using JavaScript
        ancestor = await page.evaluate(js_code, [element1, element2])

        # Clean up the element handles
        await element1.dispose()
        await element2.dispose()

        return page.locator("*").nth(0) if ancestor else None

    left_locator, right_locator = await find_neighbors_with_valid_locators()
    if left_locator is None or right_locator is None:
        return None
    ancestor = await find_common_ancestor(left_locator, right_locator)
    if ancestor is None:
        return None
    node_path = find_node_path_by_id(tree, node_id)
    if node_path is None:
        raise ValueError("Node path not found")
    name, role = node_path[0]["name"], node_path[0]["role"]
    original_locator = page.get_by_role(role=role, name=name, exact=True)  # type: ignore
    return ancestor.filter(has=original_locator).first


async def try_relax_selector(page: Page, node: A11yNode, relax_level: int = 1) -> list[Locator]:
    if relax_level > 4:
        return []
    locator = page.get_by_role(
        role=node["role"],  # type: ignore
    )
    patterns = node["name"].split(" ")
    for pattern in patterns:
        pattern = pattern.strip()
        if (
            len(pattern) == 0
            or (relax_level > 1 and pattern.isdigit())
            or (relax_level > 2 and not pattern.isalpha())
            or (relax_level > 3 and len(pattern) <= 2)
        ):
            continue
        locator = locator.filter(has_text=pattern)

    locators = await locator.all()
    if len(locators) == 0:
        return await try_relax_selector(page, node, relax_level + 1)
    return locators<|MERGE_RESOLUTION|>--- conflicted
+++ resolved
@@ -155,11 +155,6 @@
         raise ValueError("There should be at least two nodes in the path")
     for i in range(1, len(full_node_path) - 1):
         selected_nodes: list[A11yNode] = full_node_path[-i - 1 :]  # noqa: E203
-<<<<<<< HEAD
-        # print("=======> ")
-        # print(selected_nodes)
-=======
->>>>>>> ec71087c
         locator = None
         for _node in selected_nodes:
             base = page if locator is None else locator
@@ -469,11 +464,7 @@
             )
             if locator is None:
                 return await get_valid_locator(index + step, step)
-<<<<<<< HEAD
-            print(f"Found locator for idx: {index} with id: {interactive_nodes_ids[index]}")
-=======
             logger.info(f"Found locator for idx: {index} with id: {interactive_nodes_ids[index]}")
->>>>>>> ec71087c
             return locator
 
         left_locator = await get_valid_locator(node_index - 1, -1)
