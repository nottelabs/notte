--- conflicted
+++ resolved
@@ -14,10 +14,6 @@
 from notte.browser.snapshot import BrowserSnapshot
 from notte.common.logging import timeit
 from notte.common.resource import AsyncResource
-<<<<<<< HEAD
-from notte.credentials.models import VaultInterface
-from notte.errors.actions import InvalidActionError
-=======
 from notte.controller.actions import (
     BaseAction,
     BrowserActionId,
@@ -26,7 +22,7 @@
     WaitAction,
 )
 from notte.controller.base import BrowserController
->>>>>>> d5003cba
+from notte.credentials.models import VaultInterface
 from notte.errors.env import MaxStepsReachedError, NoContextObservedError
 from notte.errors.processing import InvalidInternalCheckError
 from notte.llms.service import LLMService
@@ -152,18 +148,11 @@
         config: NotteEnvConfig | None = None,
         headless: bool = False,
         browser: BrowserDriver | None = None,
-<<<<<<< HEAD
         vault: VaultInterface | None = None,
-=======
         pool: BrowserPool | None = None,
->>>>>>> d5003cba
         llmserve: LLMService | None = None,
     ) -> None:
-<<<<<<< HEAD
-        self._max_steps: int | None = max_steps
-        self._browser: BrowserDriver = browser or BrowserDriver(**browser_kwargs)
         self._vault = vault
-=======
         if config is not None:
             if config.verbose:
                 logger.info(f"🔧 Custom notte-env config: \n{config.model_dump_json(indent=2)}")
@@ -172,7 +161,6 @@
             llmserve = LLMService(base_model=self.config.perception_model)
         self.config.browser.headless = headless
         self._browser: BrowserDriver = browser or BrowserDriver(pool=pool, config=self.config.browser)
->>>>>>> d5003cba
         super().__init__(self._browser)
         self.controller: BrowserController = BrowserController(self._browser, verbose=self.config.verbose)
 
@@ -303,25 +291,10 @@
         params: dict[str, str] | str | None = None,
         enter: bool | None = None,
     ) -> Observation:
-<<<<<<< HEAD
-        # Replace credentials only if vault is configured
+
         if self._vault and isinstance(params, dict):
             current_url = self.context.snapshot.metadata.url if self.context and self.context.snapshot else None
             params = self._vault.replace_placeholder_credentials(current_url, params)
-
-        if SpecialAction.is_special(action_id):
-            return await self._execute_special(SpecialActionId(action_id), params)
-        if action_id not in [inode.id for inode in self.context.interaction_nodes()]:
-            raise InvalidActionError(action_id=action_id, reason=f"action '{action_id}' not found in page context.")
-        action, _params = self._parse_env(action_id, params)
-        enter = enter if enter is not None else action.id.startswith("I")
-        snapshot = await ExecutionPipe.forward(action, _params, self.context, self._browser, enter=enter)
-        logger.info(f"🌌 action {action_id} executed in browser")
-        return self._preobserve(snapshot)
-
-    @timeit("execute_special")
-    async def _execute_special(
-=======
         if action_id == BrowserActionId.SCRAPE.value:
             # Scrape action is a special case
             return await self.scrape()
@@ -333,7 +306,6 @@
 
     @timeit("act")
     async def act(
->>>>>>> d5003cba
         self,
         action: BaseAction,
     ) -> Observation:
